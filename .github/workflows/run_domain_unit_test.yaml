--- conflicted
+++ resolved
@@ -13,13 +13,8 @@
 env:
   CARGO_TERM_COLOR: always
 jobs:
-<<<<<<< HEAD
-  check:
-    runs-on: ubuntu-latest
-=======
   build:
     runs-on: ubuntu-22.04
->>>>>>> 2ef38133
     steps:
       - name: Checkout repository
         uses: actions/checkout@v3
